import imageio
import json
#!! do not import matplotlib until you check input arguments
import numpy as np
import os
import sys
import torch
from tqdm import tqdm

from gridworlds.nn.featurenet import FeatureNet
from gridworlds.nn.autoencoder import AutoEncoder
from gridworlds.nn.pixelpredictor import PixelPredictor
from notebooks.repvis import RepVisualization, CleanVisualization
from gridworlds.domain.gridworld.gridworld import GridWorld, TestWorld, SnakeWorld, RingWorld, MazeWorld, SpiralWorld, LoopWorld
from gridworlds.utils import reset_seeds, get_parser, MI
from gridworlds.sensors import *
from gridworlds.distance_oracle import DistanceOracle

parser = get_parser()
# parser.add_argument('-d','--dims', help='Number of latent dimensions', type=int, default=2)
# yapf: disable
parser.add_argument('--type', type=str, default='markov', choices=['markov', 'autoencoder', 'pixel-predictor'],
                    help='Which type of representation learning method')
parser.add_argument('-n','--n_updates', type=int, default=3000,
                    help='Number of training updates')
parser.add_argument('-r','--rows', type=int, default=6,
                    help='Number of gridworld rows')
parser.add_argument('-c','--cols', type=int, default=6,
                    help='Number of gridworld columns')
parser.add_argument('-w', '--walls', type=str, default='empty', choices=['empty', 'maze', 'spiral', 'loop'],
                    help='The wall configuration mode of gridworld')
parser.add_argument('-l','--latent_dims', type=int, default=2,
                    help='Number of latent dimensions to use for representation')
parser.add_argument('--L_inv', type=float, default=1.0,
                    help='Coefficient for inverse-model-matching loss')
parser.add_argument('--L_coinv', type=float, default=0.0,
                    help='Coefficient for *contrastive* inverse-model-matching loss')
# parser.add_argument('--L_fwd', type=float, default=0.0,
#                     help='Coefficient for forward dynamics loss')
parser.add_argument('--L_rat', type=float, default=1.0,
                    help='Coefficient for ratio-matching loss')
# parser.add_argument('--L_fac', type=float, default=0.0,
#                     help='Coefficient for factorization loss')
parser.add_argument('--L_dis', type=float, default=0.0,
                    help='Coefficient for planning-distance loss')
parser.add_argument('--L_ora', type=float, default=0.0,
                    help='Coefficient for oracle distance loss')
parser.add_argument('-lr','--learning_rate', type=float, default=0.003,
                    help='Learning rate for Adam optimizer')
parser.add_argument('--batch_size', type=int, default=2048,
                    help='Mini batch size for training updates')
parser.add_argument('-s','--seed', type=int, default=0,
                    help='Random seed')
parser.add_argument('-t','--tag', type=str, required=True,
                    help='Tag for identifying experiment')
parser.add_argument('-v','--video', action='store_true',
                    help="Save training video")
parser.add_argument('--no_graphics', action='store_true',
                    help='Turn off graphics (e.g. for running on cluster)')
parser.add_argument('--save', action='store_true',
                    help='Save final network weights')
parser.add_argument('--cleanvis', action='store_true',
                    help='Switch to representation-only visualization')
parser.add_argument('--no_sigma', action='store_true',
                    help='Turn off sensors and just use true state; i.e. x=s')
parser.add_argument('--rearrange_xy', action='store_true',
                    help='Rearrange discrete x-y positions to break smoothness')

# yapf: enable
if 'ipykernel' in sys.argv[0]:
    arglist = [
        '--spiral', '--tag', 'test-spiral', '-r', '6', '-c', '6', '--L_ora', '1.0', '--video'
    ]
    args = parser.parse_args(arglist)
else:
    args = parser.parse_args()

if args.no_graphics:
    import matplotlib
    # Force matplotlib to not use any Xwindows backend.
    matplotlib.use('Agg')
import matplotlib.pyplot as plt

log_dir = 'logs/' + str(args.tag)
vid_dir = 'videos/' + str(args.tag)
maze_dir = 'mazes/' + str(args.tag)
os.makedirs(log_dir, exist_ok=True)

if args.video:
    os.makedirs(vid_dir, exist_ok=True)
    os.makedirs(maze_dir, exist_ok=True)
    video_filename = vid_dir + '/video-{}.mp4'.format(args.seed)
    image_filename = vid_dir + '/final-{}.png'.format(args.seed)
    maze_file = maze_dir + '/maze-{}.png'.format(args.seed)

log = open(log_dir + '/train-{}.txt'.format(args.seed), 'w')
with open(log_dir + '/args-{}.txt'.format(args.seed), 'w') as arg_file:
    arg_file.write(repr(args))

reset_seeds(args.seed)

#% ------------------ Define MDP ------------------
if args.walls == 'maze':
    env = MazeWorld.load_maze(rows=args.rows, cols=args.cols, seed=args.seed)
elif args.walls == 'spiral':
    env = SpiralWorld(rows=args.rows, cols=args.cols)
elif args.walls == 'loop':
    env = LoopWorld(rows=args.rows, cols=args.cols)
else:
    env = GridWorld(rows=args.rows, cols=args.cols)
# env = RingWorld(2,4)
# env = TestWorld()
# env.add_random_walls(10)

# cmap = 'Set3'
cmap = None

#% ------------------ Generate experiences ------------------
n_samples = 20000
states = [env.get_state()]
actions = []
for t in range(n_samples):
    a = np.random.choice(env.actions)
    s, _, _ = env.step(a)
    states.append(s)
    actions.append(a)
states = np.stack(states)
s0 = np.asarray(states[:-1, :])
c0 = s0[:, 0] * env._cols + s0[:, 1]
s1 = np.asarray(states[1:, :])
a = np.asarray(actions)

MI_max = MI(s0, s0)

ax = env.plot()
xx = s0[:, 1] + 0.5
yy = s0[:, 0] + 0.5
ax.scatter(xx, yy, c=c0)
if args.video:
    plt.savefig(maze_file)

# Confirm that we're covering the state space relatively evenly
# np.histogram2d(states[:,0], states[:,1], bins=6)

#% ------------------ Define sensor ------------------
sensor_list = []
if args.rearrange_xy:
    sensor_list.append(RearrangeXYPositionsSensor((env._rows, env._cols)))
if not args.no_sigma:
    sensor_list += [
        OffsetSensor(offset=(0.5, 0.5)),
        NoisySensor(sigma=0.05),
        ImageSensor(range=((0, env._rows), (0, env._cols)), pixel_density=3),
        # ResampleSensor(scale=2.0),
        BlurSensor(sigma=0.6, truncate=1.),
        NoisySensor(sigma=0.01)
    ]
sensor = SensorChain(sensor_list)

x0 = sensor.observe(s0)
x1 = sensor.observe(s1)

#% ------------------ Setup experiment ------------------
n_updates_per_frame = 100
n_frames = args.n_updates // n_updates_per_frame

batch_size = args.batch_size

coefs = {
    'L_inv': args.L_inv,
    'L_coinv': args.L_coinv,
    # 'L_fwd': args.L_fwd,
    'L_rat': args.L_rat,
    # 'L_fac': args.L_fac,
    'L_dis': args.L_dis,
    'L_ora': args.L_ora,
}

if args.type == 'markov':
    fnet = FeatureNet(n_actions=4,
                      input_shape=x0.shape[1:],
                      n_latent_dims=args.latent_dims,
                      n_hidden_layers=1,
                      n_units_per_layer=32,
                      lr=args.learning_rate,
                      coefs=coefs)
elif args.type == 'autoencoder':
    fnet = AutoEncoder(n_actions=4,
                       input_shape=x0.shape[1:],
                       n_latent_dims=args.latent_dims,
                       n_hidden_layers=1,
                       n_units_per_layer=32,
                       lr=args.learning_rate,
                       coefs=coefs)
elif args.type == 'pixel-predictor':
    fnet = PixelPredictor(n_actions=4,
                          input_shape=x0.shape[1:],
                          n_latent_dims=args.latent_dims,
                          n_hidden_layers=1,
                          n_units_per_layer=32,
                          lr=args.learning_rate,
                          coefs=coefs)

fnet.print_summary()

n_test_samples = 2000
test_s0 = s0[-n_test_samples:, :]
test_s1 = s1[-n_test_samples:, :]
test_x0 = torch.as_tensor(x0[-n_test_samples:, :]).float()
test_x1 = torch.as_tensor(x1[-n_test_samples:, :]).float()
test_a = torch.as_tensor(a[-n_test_samples:]).long()
test_i = torch.arange(n_test_samples).long()
test_c = c0[-n_test_samples:]

oracle = DistanceOracle(env)

env.reset_agent()
state = env.get_state()
obs = sensor.observe(state)

if args.video:
    if not args.cleanvis:
        repvis = RepVisualization(env,
                                  obs,
                                  batch_size=n_test_samples,
                                  n_dims=2,
                                  colors=test_c,
                                  cmap=cmap)
    else:
        repvis = CleanVisualization(env,
                                    obs,
                                    batch_size=n_test_samples,
                                    n_dims=2,
                                    colors=test_c,
                                    cmap=cmap)

def get_batch(x0, x1, a, batch_size=batch_size):
    idx = np.random.choice(len(a), batch_size, replace=False)
    tx0 = torch.as_tensor(x0[idx]).float()
    tx1 = torch.as_tensor(x1[idx]).float()
    ta = torch.as_tensor(a[idx]).long()
    ti = torch.as_tensor(idx).long()
    return tx0, tx1, ta, idx

get_next_batch = (
    lambda: get_batch(x0[:n_samples // 2, :], x1[:n_samples // 2, :], a[:n_samples // 2]))

def test_rep(fnet, step):
    with torch.no_grad():
        fnet.eval()
        if args.type == 'markov':
            z0 = fnet.phi(test_x0)
            z1 = fnet.phi(test_x1)
            # z1_hat = fnet.fwd_model(z0, test_a)
            # a_hat = fnet.inv_model(z0, z1)

            # yapf: disable
            loss_info = {
<<<<<<< HEAD
                'step': step,
                'L_inv': fnet.inverse_loss(z0, z1, test_a).numpy().tolist(),
                'L_coinv': fnet.contrastive_inverse_loss(z0, z1, test_a).numpy().tolist(),
                'L_fwd': 'NaN',  #fnet.compute_fwd_loss(z0, z1, z1_hat).numpy().tolist(),
                'L_rat': fnet.ratio_loss(z0, z1).numpy().tolist(),
                'L_dis': fnet.distance_loss(z0, z1).numpy().tolist(),
                'L_fac': 'NaN',  #fnet.compute_factored_loss(z0, z1).numpy().tolist(),
                # 'L_ent': 'NaN',#fnet.compute_entropy_loss(z0, z1, test_a).numpy().tolist(),
                'L': fnet.compute_loss(z0, z1, test_a, torch.zeros((2 * len(z0)))).numpy().tolist(),
                'MI': MI(test_s0, z0.numpy()) / MI_max
=======
                'step':
                step,
                'L_inv':
                fnet.inverse_loss(z0, z1, test_a).numpy().tolist(),
                'L_fwd':
                'NaN',  #fnet.compute_fwd_loss(z0, z1, z1_hat).numpy().tolist(),
                'L_rat':
                fnet.ratio_loss(z0, z1).numpy().tolist(),
                'L_dis':
                fnet.distance_loss(z0, z1).numpy().tolist(),
                'L_fac':
                'NaN',  #fnet.compute_factored_loss(z0, z1).numpy().tolist(),
                # 'L_ent': 'NaN',#fnet.compute_entropy_loss(z0, z1, test_a).numpy().tolist(),
                'L':
                fnet.compute_loss(z0, z1, test_a, torch.zeros((2 * len(z0))),
                                  'all').numpy().tolist(),
                'MI':
                MI(test_s0, z0.numpy()) / MI_max
>>>>>>> 82d134bc
            }
            # yapf: enable
        elif args.type == 'autoencoder':
            z0 = fnet.encode(test_x0)
            z1 = fnet.encode(test_x1)

            loss_info = {
                'step': step,
                'L': fnet.compute_loss(test_x0).numpy().tolist(),
            }

        elif args.type == 'pixel-predictor':
            z0 = fnet.encode(test_x0)
            z1 = fnet.encode(test_x1)

            loss_info = {
                'step': step,
                'L': fnet.compute_loss(test_x0, test_a, test_x1).numpy().tolist(),
            }

    json_str = json.dumps(loss_info)
    log.write(json_str + '\n')
    log.flush()

    text = '\n'.join([key + ' = ' + str(val) for key, val in loss_info.items()])

    results = [z0, z1, z1, test_a, test_a]
    return [r.numpy() for r in results] + [text]

#% ------------------ Run Experiment ------------------
data = []
for frame_idx in tqdm(range(n_frames + 1)):
    for _ in range(n_updates_per_frame):
        tx0, tx1, ta, idx = get_next_batch()
        tdist = torch.cat([
            torch.as_tensor(oracle.pairwise_distances(idx, s0, s1)).squeeze().float(),
            torch.as_tensor(oracle.pairwise_distances(idx, s0, np.flip(s1))).squeeze().float()
<<<<<<< HEAD
        ], dim=0) # yapf: disable
=======
        ],
                          dim=0)
>>>>>>> 82d134bc
        # h = np.histogram(tdist, bins=36)[0]

        fnet.train_batch(tx0, tx1, ta, tdist)

    test_results = test_rep(fnet, frame_idx * n_updates_per_frame)
    if args.video:
        frame = repvis.update_plots(*test_results)
        data.append(frame)

if args.video:
    imageio.mimwrite(video_filename, data, fps=15)
    imageio.imwrite(image_filename, data[-1])

if args.save:
    fnet.phi.save('phi-{}'.format(args.seed), 'models/{}'.format(args.tag))

log.close()<|MERGE_RESOLUTION|>--- conflicted
+++ resolved
@@ -256,7 +256,6 @@
 
             # yapf: disable
             loss_info = {
-<<<<<<< HEAD
                 'step': step,
                 'L_inv': fnet.inverse_loss(z0, z1, test_a).numpy().tolist(),
                 'L_coinv': fnet.contrastive_inverse_loss(z0, z1, test_a).numpy().tolist(),
@@ -267,26 +266,6 @@
                 # 'L_ent': 'NaN',#fnet.compute_entropy_loss(z0, z1, test_a).numpy().tolist(),
                 'L': fnet.compute_loss(z0, z1, test_a, torch.zeros((2 * len(z0)))).numpy().tolist(),
                 'MI': MI(test_s0, z0.numpy()) / MI_max
-=======
-                'step':
-                step,
-                'L_inv':
-                fnet.inverse_loss(z0, z1, test_a).numpy().tolist(),
-                'L_fwd':
-                'NaN',  #fnet.compute_fwd_loss(z0, z1, z1_hat).numpy().tolist(),
-                'L_rat':
-                fnet.ratio_loss(z0, z1).numpy().tolist(),
-                'L_dis':
-                fnet.distance_loss(z0, z1).numpy().tolist(),
-                'L_fac':
-                'NaN',  #fnet.compute_factored_loss(z0, z1).numpy().tolist(),
-                # 'L_ent': 'NaN',#fnet.compute_entropy_loss(z0, z1, test_a).numpy().tolist(),
-                'L':
-                fnet.compute_loss(z0, z1, test_a, torch.zeros((2 * len(z0))),
-                                  'all').numpy().tolist(),
-                'MI':
-                MI(test_s0, z0.numpy()) / MI_max
->>>>>>> 82d134bc
             }
             # yapf: enable
         elif args.type == 'autoencoder':
@@ -324,12 +303,7 @@
         tdist = torch.cat([
             torch.as_tensor(oracle.pairwise_distances(idx, s0, s1)).squeeze().float(),
             torch.as_tensor(oracle.pairwise_distances(idx, s0, np.flip(s1))).squeeze().float()
-<<<<<<< HEAD
         ], dim=0) # yapf: disable
-=======
-        ],
-                          dim=0)
->>>>>>> 82d134bc
         # h = np.histogram(tdist, bins=36)[0]
 
         fnet.train_batch(tx0, tx1, ta, tdist)
